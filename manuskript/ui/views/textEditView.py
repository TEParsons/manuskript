--- conflicted
+++ resolved
@@ -35,15 +35,12 @@
         self.setAcceptRichText(False)
         # When setting up a theme, this becomes true.
         self._fromTheme = False
-<<<<<<< HEAD
         # Sometimes we need to update index because item has changed its
         # position, so we only have it's ID as reference. We store it to
         # update at the propper time.
         self._updateIndexFromID = None
-=======
         self._themeData = None
         self._highlighterClass = BasicHighlighter
->>>>>>> 9baea117
 
         self.spellcheck = spellcheck
         self.currentDict = dict if dict else settings.dict
@@ -180,32 +177,9 @@
         self.updateText()
 
     def setupEditorForIndex(self, index):
-<<<<<<< HEAD
-        # In which model are we editing?
-        if type(index.model()) != outlineModel:
-            self._textFormat = "text"
-            return
-
-        # what type of text are we editing?
-        if self._column not in [Outline.text, Outline.notes]:
-            self._textFormat = "text"
-
-        else:
-            self._textFormat = "md"
-
-        # Setting highlighter
-        if self._highlighting:
-            item = index.internalPointer()
-            if self._column in [Outline.text, Outline.notes]:
-                self.highlighter = MMDHighlighter(self)
-            else:
-                self.highlighter = basicHighlighter(self)
-
-=======
         # Setting highlighter
         if self._highlighting:
             self.highlighter = self._highlighterClass(self)
->>>>>>> 9baea117
             self.highlighter.setDefaultBlockFormat(self._defaultBlockFormat)
             self.highlighter.updateColorScheme()
 
@@ -610,7 +584,7 @@
         edit that has focus. So we can pass it the call for documents
         edits like: duplicate, move up, etc.
         """
-        if self._index and self._column == Outline.text.value:
+        if self._index and self._column == Outline.text:
             function = getattr(F.mainWindow().treeRedacOutline, functionName)
             function()
 
