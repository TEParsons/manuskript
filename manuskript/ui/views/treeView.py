--- conflicted
+++ resolved
@@ -88,20 +88,8 @@
 
     def dragMoveEvent(self, event):
         dndView.dragMoveEvent(self, event)
-<<<<<<< HEAD
         QTreeView.dragMoveEvent(self, event)
-
-    def mousePressEvent(self, event):
-        if event.button() == Qt.RightButton:
-            # Capture mouse press so that selection doesn't change
-            # on right click
-            pass
-        else:
-            QTreeView.mousePressEvent(self, event)
 
     def mouseReleaseEvent(self, event):
         QTreeView.mouseReleaseEvent(self, event)
-        outlineBasics.mouseReleaseEvent(self, event)
-=======
-        QTreeView.dragMoveEvent(self, event)
->>>>>>> d32ee37e
+        outlineBasics.mouseReleaseEvent(self, event)